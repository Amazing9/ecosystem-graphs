---

- type: model
  name: VLMo
  organization: Microsoft
  description: VLMo is a model for text-to-image generation
  created_date:
    value: 2021-11-03
    explanation: The date the model paper was released
  url: https://arxiv.org/abs/2111.02358
  model_card: None
  modality: Text (English) and Image
  size: 562M
  analysis: ''
  dependencies:
    - Conceptual Captions
    - SBU Captions
    - COCO
    - Visual Genome
    - Wikipedia
    - BooksCorpus
  training_emissions: ''
  training_time: ''
  training_hardware: ''
  quality_control: ''
  access:
    value: Closed
    explanation: Microsoft does not provide VLMo to external researchers. One author
      commented that code would be pushed "soon" in [[November of 2021]](https://github.com/microsoft/unilm/issues/532),
      but the repository does not contain relevant changes.
  license:
    value: Unknown
    explanation: No discussion of license is provided.
  intended_uses: ''
  prohibited_uses: ''
  monitoring: ''
  feedback: ''

- type: model
  name: T-ULRv5
  organization: Microsoft
  description: T-ULRv5 is a language model trained with two unique training objectives
  created_date:
    value: 2022-09-28
    explanation: Date model blog post was released
  url: https://www.microsoft.com/en-us/research/blog/microsoft-turing-universal-language-representation-model-t-ulrv5-tops-xtreme-leaderboard-and-trains-100x-faster/
  model_card: ''
  modality: Text (English, 93 other languages)
  size: 2.2B parameters (dense model)
  analysis: ''
  dependencies: []
  training_emissions: ''
  training_time: Less than two weeks
  training_hardware: 256 A100
  quality_control: ''
  access:
    value: Limited
    explanation: Manual approval through early access request form required.
  license: Unknown
  intended_uses: ''
  prohibited_uses: ''
  monitoring: ''
  feedback: ''

- type: model
  name: Turing NLR-v5
  organization: Microsoft
  description: ''
  created_date:
    value: 2021-12-02
    explanation: Date model blog post was released
  url: https://www.microsoft.com/en-us/research/blog/efficiently-and-effectively-scaling-up-language-model-pretraining-for-best-language-representation-model-on-glue-and-superglue/?OCID=msr_blog_TNLRV5_tw
  model_card: ''
  modality: Text (English)
  analysis: ''
  size: 5B parameters (dense model)
  dependencies: []
  training_emissions: ''
  training_time: ''
  training_hardware: ''
  quality_control: ''
  access:
    value: Limited
    explanation: Manual approval through early access request form required.
  license: Unknown
  intended_uses: ''
  prohibited_uses: ''
  monitoring: ''
  feedback: ''

- type: model
  name: Megatron-Turing NLG
  organization: Microsoft, NVIDIA
  description: >
    Megatron-Turing NLG is a 530B parameter autoregressive language model.
  created_date:
    value: 2022-01-28
    explanation: >
      The date of the Microsoft Research blog announcing MT-NLG
      [[Microsoft Research Blog]](https://www.microsoft.com/en-us/research/blog/using-deepspeed-and-megatron-to-train-megatron-turing-nlg-530b-the-worlds-largest-and-most-powerful-generative-language-model/).
  url: https://arxiv.org/abs/2201.11990
  model_card: ''
  modality: Text (English)
  size: 530B parameters (dense model)
  analysis: ''
  dependencies: [The Pile]
  training_emissions: ''
  training_time: ''
  training_hardware: 4480 A100s (560 x 8)
  quality_control: ''
  access:
    value: Limited
    explanation: Megatron-Turing NLG can be accessed through the [[Turing Academic
      Program]](https://www.microsoft.com/en-us/research/collaboration/microsoft-turing-academic-program/)
  license:
    value: Unknown
    explanation: Unknown
  intended_uses: ''
  prohibited_uses: ''
  monitoring: ''
  feedback: ''

- type: model
  name: VALL-E
  organization: Microsoft
  description: Vall-E is a neural code model for text-to-speech synthesis
  created_date:
    value: 2023-01-05
    explanation: The date the [[model paper]](https://arxiv.org/abs/2301.02111)
      was released
  url: https://valle-demo.github.io/
  model_card: None found as of 2023-01-10
  modality: Text, Audio
  size: Unclear
  analysis: ''
  dependencies: []
  training_emissions: ''
  training_time: ''
  training_hardware: 16 V100 32GB GPUs
  quality_control: ''
  access:
    value: Closed
    explanation: Microsoft does not provide public access to VALL-E
  license:
    value: Unknown
    explanation: The model si not publicly available
  intended_uses: ''
  prohibited_uses: ''
  monitoring: ''
  feedback: ''

# Applications

- type: application
  name: GitHub CoPilot
  # General
  organization: Microsoft
  description: >
    GitHub CoPilot is a coding pair programmer assisting programmers as they
    write code.
  created_date:
    value: 2021-06-29
    explanation: >
      Date of the blog post introducing CoPilot
      [[GitHub Blog Post]]
      (https://github.blog/2021-06-29-introducing-github-copilot-ai-pair-programmer/).
  url: https://copilot.github.com/
  # Construction
  dependencies: [Codex]
  adaptation: >
    Unknown
  output_space: Code completions
  quality_control:
    value: >
      GitHub is working on a filter to detect and suppress code generations that
      are verbatim from the training set
      [[GitHub Research Recitation]]
      (https://docs.github.com/en/github/copilot/research-recitation).
      According to the FAQ, GitHub implemented a simple filter that blocks emails
      in standard formats to protect personally identifiable data that may be
      present in the training data
      [[GitHub CoPilot]](https://copilot.github.com/).
  # Downstream
  access:
    value: Limited
    explanation: >
      The feature is available to developers in a restricted
      technical preview
      [[GitHub CoPilot]](https://copilot.github.com/).
  license:
    value: Unknown
  terms_of_service:
    value: https://docs.github.com/en/site-policy/github-terms/github-terms-of-service
  intended_uses:
    value: GitHub CoPilot is intended to be used as a coding assistant.
  prohibited_uses:
    value: >
      Access to GPT-3 is governed by GitHub Acceptable Use Policies and Terms of
      Service, both of which list a set of prohibited uses
      [[Use Policies]]
      (https://docs.github.com/en/site-policy/acceptable-use-policies/github-acceptable-use-policies)
      [[Terms of Service]]
      (https://docs.github.com/en/site-policy/github-terms/github-terms-of-service).
  monitoring:
    value: Unknown
    explanation: >
      There may be internal monitoring mechanisms unknown to the public.
  feedback:
    value: >
      Feedback can be provided in the CoPilot feedback project
      [[CoPilot feedback]]
      (https://github.com/github/feedback/discussions/categories/copilot-feedback).
  # Deployment
  monthly_active_users:
    value: >
      GitHub Copilot reportedly has over 1 million sign-ups
      [[Tweet Source]](https://twitter.com/sama/status/1539737789310259200?s=21&t=YPaYd0ZueJzrR6rLslUqzg).
  user_distribution:
    value: Unknown
  failures:
    value: Unknown

- type: model
  name: BioGPT
  organization: Microsoft
  description: ''
  created_date:
    value: 2022-09-24
  url: https://academic.oup.com/bib/article/23/6/bbac409/6713511?guestAccessKey=a66d9b5d-4f83-4017-bb52-405815c907b9&login=true
  model_card: ''
  modality: Text
  analysis: ''
  size: 1.5B parameters (dense model)
  dependencies: [PubMed]
  training_emissions: ''
  training_time: ''
  training_hardware: ''
  quality_control: ''
  access: Open
  license: MIT license
  intended_uses: ''
  prohibited_uses: ''
  monitoring: ''
  feedback: ''

- type: application
  name: Microsoft Teams
  organization: Microsoft
  description: Microsoft Teams Premium is generally available. Built on the familiar,
    all-in-one collaborative experience of Microsoft Teams, Teams Premium brings
    the latest technologies, powered by OpenAI’s GPT-3.5, to make meetings more
    intelligent, personalized, and protected—whether it’s one-on-one, large meetings,
    virtual appointments, or webinars.
  created_date:
    value: 2023-02-01
  url: https://www.microsoft.com/en-us/microsoft-365/blog/2023/02/01/microsoft-teams-premium-cut-costs-and-add-ai-powered-productivity/
  dependencies: [ChatGPT API]
  adaptation: ''
  output_space: ''
  quality_control: ''
  access: Open
  license: ''
  terms_of_service: ''
  intended_uses: ''
  prohibited_uses: ''
  monitoring: ''
  feedback: ''
  monthly_active_users: ''
  user_distribution: ''
  failures: ''

- type: application
  name: Bing Search
  organization: Microsoft
  description: AI-powered Bing search engine and Edge browser, available in preview
    now at Bing.com, to deliver better search, more complete answers, a new chat
    experience and the ability to generate content. We think of these tools as an
    AI copilot for the web.
  created_date:
    value: 2023-02-07
  url: https://blogs.microsoft.com/blog/2023/02/07/reinventing-search-with-a-new-ai-powered-microsoft-bing-and-edge-your-copilot-for-the-web/
  dependencies: [ChatGPT API]
  adaptation: Unknown
  output_space: Search results
  quality_control: ''
  access: Limited
  license: ''
  terms_of_service: ''
  intended_uses: Search engine
  prohibited_uses: ''
  monitoring: ''
  feedback: >
    Feedback can be submitted at [bing.com](bing.com).
  monthly_active_users: ''
  user_distribution: ''
  failures: ''

<<<<<<< HEAD
- type: model
  name: KOSMOS-1
  organization: Microsoft
  description: KOSMOS-1 is a multimodal language model that is capable of perceiving
    multimodal input, following instructions, and performing in-context learning
    for not only language tasks but also multimodal tasks.
  created_date:
    value: 2023-03-01
  url: https://arxiv.org/pdf/2302.14045.pdf
  model_card: ''
  modality: text, images
  analysis: ''
  size: 1.6B parameters (dense model)
  dependencies:
    - The Pile
    - Common Crawl
    - LAION-2B
    - LAION-400M
    - COYO-700M
    - Conceptual Captions
  training_emissions: ''
  training_time: ''
  training_hardware: ''
  quality_control: ''
  access: Closed
  license: MIT
  intended_uses: ''
  prohibited_uses: ''
  monitoring: ''
  feedback: ''

- type: model
  name: Prometheus
  organization: Microsoft
  description: In the context of Bing, we have developed a proprietary way of working
    with the OpenAI model that allows us to best leverage its power. We call this
    collection of capabilities and techniques the Prometheus model. This combination
    gives you more relevant, timely and targeted results, with improved safety.
  created_date:
    value: 2023-02-07
  url: https://blogs.microsoft.com/blog/2023/02/07/reinventing-search-with-a-new-ai-powered-microsoft-bing-and-edge-your-copilot-for-the-web/
  model_card: ''
  modality: unknown
  analysis: ''
  size: unknown
  dependencies: []
  training_emissions: ''
  training_time: ''
  training_hardware: ''
  quality_control: ''
  access: Closed
  license: unknown
  intended_uses: ''
  prohibited_uses: ''
  monitoring: ''
  feedback: ''

- type: model
  name: Florence
  organization: Microsoft
  description: ''
  created_date:
    value: 2022-11-23
  url: https://arxiv.org/abs/2111.11432
  model_card: ''
  modality: images, text
  analysis: ''
  size: 900M parameters (637M image, 256M text)
  dependencies: [FLD-900M]
  training_emissions: ''
  training_time: ''
  training_hardware: ''
  quality_control: ''
  access: Closed
  license: unknown
  intended_uses: ''
  prohibited_uses: ''
  monitoring: ''
  feedback: ''

- type: dataset
  name: FLD-900M
  organization: Microsoft
  description: ''
  created_date:
    value: 2022-11-23
  url: https://arxiv.org/abs/2111.11432
  datasheet: ''
  modality: images, text
  size: 900M image-text pairs
  sample: ''
  analysis: ''
  dependencies: []
  included: ''
  excluded: ''
  quality_control: ''
  access: Closed
  license: unknown
  intended_uses: ''
  prohibited_uses: ''
  monitoring: ''
  feedback: ''

- type: application
  name: Azure Cognitive Services for Vision
  organization: Microsoft
  description: Cost-effective, production-ready computer vision services in Azure
    Cognitive Service for Vision. The improved Vision Services enables developers
    to create cutting-edge, market-ready, responsible computer vision applications
    across various industries.
  created_date:
    value: 2023-03-07
  url: https://azure.microsoft.com/en-us/blog/announcing-a-renaissance-in-computer-vision-ai-with-microsofts-florence-foundation-model/?utm_content=buffer16fa0&utm_medium=social&utm_source=twitter.com&utm_campaign=buffer
  dependencies: [Florence]
  adaptation: ''
  output_space: ''
  quality_control: ''
  access: Limited
  license: unknown
  terms_of_service: ''
  intended_uses: ''
  prohibited_uses: ''
  monitoring: ''
  feedback: ''
  monthly_active_users: ''
  user_distribution: ''
  failures: ''

- type: model
  name: VisualChatGPT
  organization: Microsoft
  description: ''
  created_date:
    value: 2023-03-08
  url: https://arxiv.org/pdf/2303.04671.pdf
  model_card: ''
  modality: text, images
  analysis: ''
  size: unknown
  dependencies: [OpenAI API]
  training_emissions: ''
  training_time: ''
  training_hardware: ''
  quality_control: ''
  access: Closed
  license: unknown
  intended_uses: ''
  prohibited_uses: ''
  monitoring: ''
  feedback: ''

- type: application
  name: Microsoft 365 Copilot
  organization: Microsoft
  description: It combines the power of language models with your data in the Microsoft
    Graph and the Microsoft 365 apps to turn your words into the most powerful productivity
    tool on the planet.
  created_date:
    value: 2023-03-16
  url: https://blogs.microsoft.com/blog/2023/03/16/introducing-microsoft-365-copilot-your-copilot-for-work/
  dependencies: [GPT-4 API]
  adaptation: ''
  output_space: ''
  quality_control: ''
  access: limited
  license: unknown
  terms_of_service: ''
  intended_uses: ''
  prohibited_uses: ''
  monitoring: ''
  feedback: ''
  monthly_active_users: ''
  user_distribution: ''
  failures: ''

- type: application
  name: Microsoft Business Chat
  organization: Microsoft
  description: Business Chat works across the langugae model, the Microsoft 365
    apps, and your data — your calendar, emails, chats, documents, meetings and
    contacts — to do things you’ve never been able to do before. You can give it
    natural language prompts like “Tell my team how we updated the product strategy,”
    and it will generate a status update based on the morning’s meetings, emails
    and chat threads.
  created_date:
    value: 2023-03-16
  url: https://blogs.microsoft.com/blog/2023/03/16/introducing-microsoft-365-copilot-your-copilot-for-work/
  dependencies: [Microsoft 365 Copilot]
  adaptation: ''
  output_space: ''
  quality_control: ''
  access: limited
  license: unknown
  terms_of_service: ''
  intended_uses: ''
  prohibited_uses: ''
  monitoring: ''
  feedback: ''
  monthly_active_users: ''
  user_distribution: ''
  failures: ''

- type: application
  name: Microsoft Excel
  organization: Microsoft
  description: Microsoft Excel is the industry leading spreadsheet software program,
    a powerful data visualization and analysis tool.
  created_date:
    value: unknown
  url: https://www.microsoft.com/en-us/microsoft-365/excel
  dependencies: [Microsoft 365 Copilot]
  adaptation: ''
  output_space: ''
  quality_control: ''
  access: open
  license: unknown
  terms_of_service: ''
  intended_uses: ''
  prohibited_uses: ''
  monitoring: ''
  feedback: ''
  monthly_active_users: ''
  user_distribution: ''
  failures: ''

- type: application
  name: Microsoft Outlook
  organization: Microsoft
  description: Microsoft Outlook is a personal information manager software system
    from Microsoft, available as a part of the Microsoft Office and Microsoft 365
    software suites.
  created_date:
    value: unknown
  url: https://www.microsoft.com/en-us/microsoft-365/outlook/email-and-calendar-software-microsoft-outlook
  dependencies: [Microsoft 365 Copilot]
  adaptation: ''
  output_space: ''
  quality_control: ''
  access: open
  license: unknown
  terms_of_service: ''
  intended_uses: ''
  prohibited_uses: ''
  monitoring: ''
  feedback: ''
  monthly_active_users: ''
  user_distribution: ''
  failures: ''

- type: application
  name: Microsoft Power Platform
  organization: Microsoft
  description: Microsoft Power Platform is a line of business intelligence, app
    development, and app connectivity software applications.
  created_date:
    value: unknown
  url: https://powerplatform.microsoft.com/en-us/
  dependencies: [Microsoft 365 Copilot]
  adaptation: ''
  output_space: ''
  quality_control: ''
  access: limited
  license: unknown
  terms_of_service: ''
  intended_uses: ''
  prohibited_uses: ''
  monitoring: ''
  feedback: ''
  monthly_active_users: ''
  user_distribution: ''
  failures: ''

- type: application
  name: Microsoft PowerPoint
  organization: Microsoft
  description: Microsoft PowerPoint empowers you to create clean slideshow presentations
    and intricate pitch decks and gives you a powerful presentation maker.
  created_date:
    value: unknown
  url: https://www.microsoft.com/en-us/microsoft-365/powerpoint
  dependencies: [Microsoft 365 Copilot]
  adaptation: ''
  output_space: ''
  quality_control: ''
  access: open
  license: unknown
  terms_of_service: ''
  intended_uses: ''
  prohibited_uses: ''
  monitoring: ''
  feedback: ''
  monthly_active_users: ''
  user_distribution: ''
  failures: ''

- type: application
  name: Microsoft Teams
  organization: Microsoft
  description: Microsoft Teams is a proprietary business communication platform
    developed by Microsoft, as part of the Microsoft 365 family of products.
  created_date:
    value: unknown
  url: https://www.microsoft.com/en-us/microsoft-teams/group-chat-software
  dependencies: [Microsoft 365 Copilot, Microsoft Business Chat]
  adaptation: ''
  output_space: ''
  quality_control: ''
  access: open
  license: unknown
  terms_of_service: ''
  intended_uses: ''
  prohibited_uses: ''
  monitoring: ''
  feedback: ''
  monthly_active_users: ''
  user_distribution: ''
  failures: ''

- type: application
  name: Microsoft Word
  organization: Microsoft
  description: Microsoft Word is a word processing software developed by Microsoft
  created_date:
    value: unknown
  url: https://www.microsoft.com/en-us/microsoft-365/word
  dependencies: [Microsoft 365 Copilot]
  adaptation: ''
  output_space: ''
  quality_control: ''
  access: open
  license: unknown
  terms_of_service: ''
  intended_uses: ''
  prohibited_uses: ''
  monitoring: ''
  feedback: ''
  monthly_active_users: ''
  user_distribution: ''
  failures: ''
=======
- type: application
  name: Microsoft Inside Look
  # General
  organization: Microsoft
  description: >
    Inside look is a Microsoft Office feature, composing document insights
    highlighting key points, expected time to read, and popularity among others.
  created_date:
    value: Unknown
  url: https://support.microsoft.com/en-us/office/see-file-insights-before-you-open-a-file-87a23bbc-a516-42e2-a7b6-0ecb8259e026
  dependencies: []
  adaptation: Unknown
  output_space: Document level insights for users.
  quality_control: Unknown
  # Downstream
  access: Limited public access
  terms_of_service: https://www.microsoft.com/en-us/servicesagreement/
  license: Unknown
  intended_uses: Providing document insights to users.
  prohibited_uses: Unknown
  monitoring: Unknown
  feedback: Unknown
  # Deployment
  monthly_active_users: Unknown
  user_distribution: Unknown
  failures: Unknown

- type: application
  name: Microsoft Suggested Replies
  # General
  organization: Microsoft
  description: >
    Suggested replies is a Microsoft Outlook feature that suggests responses
    to emails, available in: English, Spanish, Italian, French, German,
    Portuguese Chinese Simplified, Chinese Traditional, Swedish, Russian,
    Korean, Czech, Hungarian, Arabic, Hebrew, Thai, Turkish, Japanese, Dutch,
    Norwegian, Danish, and Polish.
  created_date:
    value: Unknown
  url: https://support.microsoft.com/en-us/office/use-suggested-replies-in-outlook-19316194-0434-43ba-a742-6b5890157379
  dependencies: []
  adaptation: Unknown
  output_space: Suggested emails.
  quality_control: Unknown
  # Downstream
  access: Limited public access
  terms_of_service: https://www.microsoft.com/en-us/servicesagreement/
  license: Unknown
  intended_uses: Suggesting email replies.
  prohibited_uses: Unknown
  monitoring: Unknown
  feedback: Unknown
  # Deployment
  monthly_active_users: Unknown
  user_distribution: Unknown
  failures: Unknown
>>>>>>> 6a4b7eca
<|MERGE_RESOLUTION|>--- conflicted
+++ resolved
@@ -295,7 +295,6 @@
   user_distribution: ''
   failures: ''
 
-<<<<<<< HEAD
 - type: model
   name: KOSMOS-1
   organization: Microsoft
@@ -635,7 +634,7 @@
   monthly_active_users: ''
   user_distribution: ''
   failures: ''
-=======
+
 - type: application
   name: Microsoft Inside Look
   # General
@@ -692,4 +691,3 @@
   monthly_active_users: Unknown
   user_distribution: Unknown
   failures: Unknown
->>>>>>> 6a4b7eca
